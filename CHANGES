<<<<<<< HEAD
Friday Nov. 12, 2014 guy@alum.mit.edu
  Summary for 4.7.0 tcpdump release
        changes to hex printing of CDP packets	
	Fix PPI printing
	Radius: update Packet Type Codes and Attribute Types with RFC/IANA names
	Add a routine to print "text protocols", and add FTP/HTTP/SMTP/RTSP support.
	improvements to telnet printer, even if not -v
	omit length for bcp, print-tcp uses it
	formatting fixes for a bunch of protocols
	new bounds checks for a number of protocols
	split netflow 1,6, and 6 dissector up.
	added geneve dissector
=======
Thursday Nov. 20, 2014 guy@alum.mit.edu
  Summary for 5.0.0 tcpdump release
	Fix PPI printing
	Radius: update Packet Type Codes and Attribute Types with RFC/IANA names
	DCCP: update Packet Types with RFC4340/IANA names
>>>>>>> 91333bbc

Tuesday  Sep.  2, 2014 mcr@sandelman.ca
  Summary for 4.6.2 tcpdump release
	fix out-of-source-tree builds: find libpcap that is out of source
	better configure check for libsmi

Saturday Jul. 19, 2014 mcr@sandelman.ca
  Summary for 4.6.1 tcpdump release
	added FreeBSD capsicum
	add a short option '#', same as long option '--number'

Wednesday Jul. 2, 2014 mcr@sandelman.ca
  Summary for 4.6.0 tcpdump release
        all of tcpdump is now using the new "NDO" code base (Thanks Denis!)
        nflog, mobile, forces, pptp, AODV, AHCP, IPv6, OSPFv4, RPL, DHCPv6 enhancements/fixes
        M3UA decode added.
        many new test cases: 82 in 4.5.1 to 133 in 4.6.0
        many improvements to travis continuous integration system: OSX, and Coverity options
        cleaned up some unnecessary header files
        Added bittok2str().
        a number of unaligned access faults fixed
        -A flag does not consider CR to be printable anymore
        fx.lebail took over coverity baby sitting
        default snapshot size increased to 256K for accomodate USB captures
        WARNING: this release contains a lot of very worthwhile code churn.

Wednesday Jan. 15, 2014 guy@alum.mit.edu
  Summary for 4.5.2 tcpdump release
	Man page fix
	Fix crashes on SPARC

Monday Nov. 11, 2013 mcr@sandelman.ca
  Summary for 4.5.1 tcpdump release
	CREDITS file fixes

Thursday Nov. 7, 2013  mcr@sandelman.ca and guy@alum.mit.edu.
  Summary for 4.5.0 tcpdump release
        some NFSv4 fixes for printing
        fix printing of unknown TCP options, and tcp fast-open
        fixes for syslog parser
        some gcc-version-specific flag tuning
        adopt MacOS deprecation workarounds for openssl
        improvements to babel printing
        add OpenFlow 1.0 (no SSL) and test cases
        GeoNet printer.
        added STBC Rx support
        improvements to DHCPv6 decoder
        clarify which autoconf is needed
	Point users to the the-tcpdump-group repository on GitHub rather
	    than the mcr repository
	Add MSDP printer.
	Fixed IPv6 check on Solaris and other OSes requiring extra
	    networking libraries.
	Add support for VXLAN (draft-mahalingam-dutt-dcops-vxlan-03),
	    and add "vxlan" as an option for -T.
	Add support for OTV (draft-hasmit-otv-04).
        fixes for DLT_IEEE802_11_RADIO datalink types
        added MPTCP decoder

Saturday April 6, 2013 guy@alum.mit.edu.
  Summary for 4.4.0 tcpdump release
	RPKI-RTR (RFC6810) is now official (TCP Port 323)
	Fix detection of OpenSSL libcrypto.
	Add DNSSL (RFC6106) support.
	Add "radius" as an option for -T.
	Update Action codes for handle_action function according to
	    802.11s amendment.
	Decode DHCPv6 AFTR-Name option (RFC6334).
	Updates for Babel.
	Fix printing of infinite lifetime in ICMPv6.
	Added support for SPB, SPBM Service Identifier, and Unicast
	    Address sub-TLV in ISIS.
	Decode RIPv2 authentication up to RFC4822.
	Fix RIP Request/full table decoding issues.
	On Linux systems with cap-ng.h, drop root privileges
	    using Linux Capabilities.
	Add support for reading multiple files.
	Add MS NLB heartbeat printer.
	Separate multiple nexthops in BGP.

Wednesday  November 28, 2012 guy@alum.mit.edu.
  Summary for 4.3.1 tcpdump release
	Print "LLDP, length N" for LLDP packets even when not in verbose
	    mode, so something is printed even if only the timestamp is
	    present
	Document "-T carp"
	Print NTP poll interval correctly (it's an exponent, so print
	    both its raw value and 2^value)
	Document that "-e" is used to get MAC addresses
	More clearly document that you need to escape or quote
	    backslashes in filter expressions on the command line
	Fix some "the the" in the man page
	Use the right maximum path length
	Don't treat 192_1_2, when passed to -i, as an interface number

Friday  April 3, 2012.  mcr@sandelman.ca.
  Summary for 4.3.0 tcpdump release
        fixes for forces: SPARSE data (per RFC 5810)
        some more test cases added
        updates to documentation on -l, -U and -w flags.
        Fix printing of BGP optional headers.
        Tried to include DLT_PFSYNC support, failed due to headers required.
        added TIPC support.
        Fix LLDP Network Policy bit definitions.
        fixes for IGMPv3's Max Response Time: it is in units of 0.1 second.
        SIGUSR1 can be used rather than SIGINFO for stats
        permit -n flag to affect print-ip for protocol numbers
        ND_OPT_ADVINTERVAL is in milliseconds, not seconds
        Teach PPPoE parser about RFC 4638


Friday  December 9, 2011.  guy@alum.mit.edu.
  Summary for 4.2.1 tcpdump release
	Only build the Babel printer if IPv6 is enabled.
	Support Babel on port 6696 as well as 6697.
	Include ppi.h in release tarball.
	Include all the test files in the release tarball, and don't
	 "include" test files that no longer exist.
	Don't assume we have <rpc/rpc.h> - check for it.
	Support "-T carp" as a way of dissecting IP protocol 112 as CARP
	 rather than VRRP.
	Support Hilscher NetAnalyzer link-layer header format.
	Constify some pointers and fix compiler warnings.
	Get rid of never-true test.
	Fix an unintended fall-through in a case statement in the ARP
	 printer.
	Fix several cases where sizeof(sizeof(XXX)) was used when just
	 sizeof(XXX) was intended.
	Make stricter sanity checks in the ES-IS printer.
	Get rid of some GCCisms that caused builds to fai with compilers
	 that don't support them.
	Fix typo in man page.
	Added length checks to Babel printer.

Sunday  July 24, 2011.  mcr@sandelman.ca.
  Summary for 4.2.+
	merged 802.15.4 decoder from Dmitry Eremin-Solenikov <dbaryshkov
	  at gmail dot com>
        updates to forces for new port numbers
        Use "-H", not "-h", for the 802.11s option. (-h always help)
        Better ICMPv6 checksum handling.
        add support for the RPKI/Router Protocol, per -ietf-sidr-rpki-rtr-12
        get rid of uuencoded pcap test files, git can do binary.
        sFlow changes for 64-bit counters.
        fixes for PPI packet header handling and printing.
        Add DCB Exchange protocol (DCBX) version 1.01.
        Babel dissector, from Juliusz Chroboczek and Grégoire Henry.
        improvements to radiotap for rate values > 127.
        Many improvements to ForCES decode, including fix SCTP TML port
        updated RPL type code to RPL-17 draft
        Improve printout of DHCPv6 options.
        added support and test case for QinQ (802.1q VLAN) packets
        Handle DLT_IEEE802_15_4_NOFCS like DLT_IEEE802_15_4.
        Build fixes for Sparc and other machines with alignment restrictions.
        Merged changes from Debian package.
        PGM: Add ACK decoding and add PGMCC DATA and FEEDBACK options.
        Build fixes for OSX (Snow Leopard and others)
        Add support for IEEE 802.15.4 packets

Tue.    July 20, 2010.  guy@alum.mit.edu.
  Summary for 4.1.2 tcpdump release
	If -U is specified, flush the file after creating it, so it's
	  not zero-length
	Fix TCP flags output description, and some typoes, in the man
	  page
	Add a -h flag, and only attempt to recognize 802.11s mesh
	  headers if it's set
	When printing the link-layer type list, send *all* output to
	  stderr
	Include the CFLAGS setting when configure was run in the
	  compiler flags

Thu.	April 1, 2010.  guy@alum.mit.edu.
  Summary for 4.1.1 tcpdump release
	Fix build on systems with PF, such as FreeBSD and OpenBSD.
	Don't blow up if a zero-length link-layer address is passed to
	  linkaddr_string().

Thu.	March 11, 2010.  ken@netfunctional.ca/guy@alum.mit.edu.
  Summary for 4.1.0 tcpdump release
	Fix printing of MAC addresses for VLAN frames with a length
	  field
	Add some additional bounds checks and use the EXTRACT_ macros
	  more
	Add a -b flag to print the AS number in BGP packets in ASDOT
	  notation rather than ASPLAIN notation
	Add ICMPv6 RFC 5006 support
	Decode the access flags in NFS access requests
	Handle the new DLT_ for memory-mapped USB captures on Linux
	Make the default snapshot (-s) the maximum
	Print name of device (when -L is used)
	Support for OpenSolaris (and SXCE build 125 and later)
	Print new TCP flags
	Add support for RPL DIO
	Add support for TCP User Timeout (UTO)
	Add support for non-standard Ethertypes used by 3com PPPoE gear
	Add support for 802.11n and 802.11s
	Add support for Transparent Ethernet Bridge ethertype in GRE
	Add 4 byte AS support for BGP printer
	Add support for the MDT SAFI 66 BG printer
	Add basic IPv6 support to print-olsr
	Add USB printer
	Add printer for ForCES
	Handle frames with an FCS
	Handle 802.11n Control Wrapper, Block Acq Req and Block Ack frames
	Fix TCP sequence number printing
	Report 802.2 packets as 802.2 instead of 802.3
	Don't include -L/usr/lib in LDFLAGS
	On x86_64 Linux, look in lib64 directory too
	Lots of code clean ups
	Autoconf clean ups
	Update testcases to make output changes
	Fix compiling with/out smi (--with{,out}-smi)
	Fix compiling without IPv6 support (--disable-ipv6)

Mon.    October 27, 2008.  ken@netfunctional.ca.  Summary for 4.0.0 tcpdump release
        Add support for Bluetooth Sniffing
        Add support for Realtek Remote Control Protocol (openrrcp.org.ru)
        Add support for 802.11 AVS
        Add support for SMB over TCP
        Add support for 4 byte BGP AS printing
        Add support for compiling on case-insensitive file systems
        Add support for ikev2 printing
        Update support for decoding AFS
        Update DHCPv6 printer
        Use newer libpcap API's (allows -B option on all platforms)
        Add -I to turn on monitor mode
        Bugfixes in lldp, lspping, dccp, ESP, NFS printers
        Cleanup unused files and various cruft

Mon.    September 10, 2007.  ken@xelerance.com.  Summary for 3.9.8 tcpdump release
        Rework ARP printer
        Rework OSPFv3 printer
        Add support for Frame-Relay ARP
        Decode DHCP Option 121 (RFC 3442 Classless Static Route)
        Decode DHCP Option 249 (MS Classless Static Route) the same as Option 121
        TLV: Add support for Juniper .pcap extensions
        Print EGP header in new-world-order style
        Converted print-isakmp.c to NETDISSECT
        Moved AF specific stuff into af.h
        Test subsystem now table driven, and saves outputs and diffs to one place
        Require <net/pfvar.h> for pf definitions - allows reading of pflog formatted
         libpcap files on an OS other than where the file was generated


Wed.	July 23, 2007.  mcr@xelerance.com.  Summary for 3.9.7 libpcap release

    	NFS: Print unsigned values as such.
	RX: parse safely.
	BGP: fixes for IPv6-less builds.
	801.1ag: use standard codepoint.
	use /dev/bpf on systems with such a device.
	802.11: print QoS data, avoid dissect of no-data frame, ignore padding.
	smb: make sure that we haven't gone past the end of the captured data.
	smb: squelch an uninitialized complaint from coverity.
	NFS: from NetBSD; don't interpret the reply as a possible NFS reply
		if it got MSG_DENIED.
	BGP: don't print TLV values that didn't fit, from www.digit-labs.org.
	revised INSTALL.txt about libpcap dependancy.

Wed.	April 25, 2007. ken@xelerance.com.  Summary for 3.9.6 tcpdump release
	Update man page to reflect changes to libpcap
	Changes to both TCP and IP Printer Output
	Fix a potential buffer overflow in the 802.11 printer
	Print basic info about a few more Cisco LAN protocols.
	mDNS cleanup
	ICMP MPLS rework of the extension code
	bugfix: use the correct codepoint for the OSPF simple text auth token
	 entry, and use safeputs to print the password.
	Add support in pflog for additional values
	Add support for OIF RSVP Extensions UNI 1.0 Rev. 2 and additional RSVP objects
	Add support for the Message-id NACK c-type.
	Add support for 802.3ah loopback ctrl msg
	Add support for Multiple-STP as per 802.1s
	Add support for rapid-SPT as per 802.1w
	Add support for CFM Link-trace msg, Link-trace-Reply msg,
	 Sender-ID tlv, private tlv, port, interface status
	Add support for unidirectional link detection as per
	 http://www.ietf.org/internet-drafts/draft-foschiano-udld-02.txt
	Add support for the olsr protocol as per RFC 3626 plus the LQ
	 extensions from olsr.org
	Add support for variable-length checksum in DCCP, as per section 9 of
	 RFC 4340.
	Add support for per-VLAN spanning tree and per-VLAN rapid spanning tree
	Add support for Multiple-STP as per 802.1s
	Add support for the cisco propriatry 'dynamic trunking protocol'
	Add support for the cisco proprietary VTP protocol
	Update dhcp6 options table as per IETF standardization activities


Tue.	September 19, 2006. ken@xelerance.com. Summary for 3.9.5 tcpdump release

	Fix compiling on AIX (, at end of ENUM)
	Updated list of DNS RR typecodes
	Use local Ethernet defs on WIN32
	Add support for Frame-Relay ARP
	Fixes for compiling under MSVC++
	Add support for parsing Juniper .pcap files
	Add support for FRF.16 Multilink Frame-Relay (DLT_MFR)
	Rework the OSPFv3 printer
	Fix printing for 4.4BSD/NetBSD NFS Filehandles
	Add support for Cisco style NLPID encapsulation
	Add cisco prop. eigrp related, extended communities
	Add support for BGP signaled VPLS
	Cleanup the bootp printer
	Add support for PPP over Frame-Relay
	Add some bounds checking to the IP options code, and clean up
	 the options output a bit.
	Add additional modp groups to ISAKMP printer
	Add support for Address-Withdraw and Label-Withdraw Msgs
	Add support for the BFD Discriminator TLV
	Fixes for 64bit compiling
	Add support for PIMv2 checksum verification
	Add support for further dissection of the IPCP Compression Option
	Add support for Cisco's proposed VQP protocol
	Add basic support for keyed authentication TCP option
	Lots of minor cosmetic changes to output printers


Mon. 	September 19, 2005.  ken@xelerance.com. Summary for 3.9.4 tcpdump release
	Decoder support for more Juniper link-layer types
	Fix a potential buffer overflow (although it can't occur in
		practice).
	Fix the handling of unknown management frame types in the 802.11
		printer.
	Add FRF.16 support, fix various Frame Relay bugs.
	Add support for RSVP integrity objects, update fast-reroute
		object printer to latest spec.
	Clean up documentation of vlan filter expression, document mpls
		filter expression.
	Document new pppoed and pppoes filter expressions.
	Update diffserver-TE codepoints as per RFC 4124.
	Spelling fixes in ICMPv6.
	Don't require any fields other than flags to be present in IS-IS
		restart signaling TLVs, and only print the system ID in
		those TLVs as system IDs, not as node IDs.
	Support for DCCP.

Tue. 	July 5, 2005.  ken@xelerance.com. Summary for 3.9.3 tcpdump release

	Option to chroot() when dropping privs
	Fixes for compiling on nearly every platform,
		including improved 64bit support
	Many new testcases
	Support for sending packets
	Many compliation fixes on most platforms
	Fixes for recent version of GCC to eliminate warnings
	Improved Unicode support

	Decoders & DLT Changes, Updates and New:
		AES ESP support
		Juniper ATM, FRF.15, FRF.16, PPPoE,
			ML-FR, ML-PIC, ML-PPP, PL-PPP, LS-PIC
			GGSN,ES,MONITOR,SERVICES
		L2VPN
		Axent Raptor/Symantec Firewall
		TCP-MD5 (RFC 2385)
		ESP-in-UDP (RFC 3948)
		ATM OAM
		LMP, LMP Service Discovery
		IP over FC
		IP over IEEE 1394
		BACnet MS/TP
		SS7
		LDP over TCP
		LACP, MARKER as per 802.3ad
		PGM (RFC 3208)
		LSP-PING
		G.7041/Y.1303 Generic Framing Procedure
		EIGRP-IP, EIGRP-IPX
		ICMP6
		Radio - via radiotap
		DHCPv6
		HDLC over PPP

Tue.   March 30, 2004. mcr@sandelman.ottawa.on.ca. Summary for 3.8.3 release

	No changes from 3.8.2. Version bumped only to maintain consistency
	with libpcap 0.8.3.

Mon.   March 29, 2004. mcr@sandelman.ottawa.on.ca. Summary for 3.8.2 release

	Fixes for print-isakmp.c      CVE:    CAN-2004-0183, CAN-2004-0184
	  		     http://www.rapid7.com/advisories/R7-0017.html
	IP-over-IEEE1394 printing.
	some MINGW32 changes.
	updates for autoconf 2.5
	fixes for print-aodv.c - check for too short packets
	formatting changes to print-ascii for hex output.
	check for too short packets: print-bgp.c, print-bootp.c, print-cdp.c,
		print-chdlc.c, print-domain.c, print-icmp.c, print-icmp6.c,
		print-ip.c, print-lwres.c, print-ospf.c, print-pim.c,
		print-ppp.c,print-pppoe.c, print-rsvp.c, print-wb.c
	print-ether.c - better handling of unknown types.
	print-isoclns.c - additional decoding of types.
	print-llc.c - strings for LLC names added.
	print-pfloc.c - various enhancements
	print-radius.c - better decoding to strings.

Wed.   November 12, 2003. mcr@sandelman.ottawa.on.ca. Summary for 3.8 release

	changed syntax of -E argument so that multiple SAs can be decrypted
	fixes for Digital Unix headers and Documentation
	__attribute__ fixes
	CDP changes from Terry Kennedy <terry@tmk.com>.
	IPv6 mobility updates from Kazushi Sugyo <sugyo@pb.jp.nec.com>
	Fixes for ASN.1 decoder for 2.100.3 forms.
	Added a count of packets received and processed to clarify numbers.
	Incorporated WinDUMP patches for Win32 builds.
	PPPoE payload length headers.
	Fixes for HP C compiler builds.
	Use new pcap_breakloop() and pcap_findalldevs() if we can.
	BGP output split into multiple lines.
	Fixes to 802.11 decoding.
	Fixes to PIM decoder.
	SuperH is a CPU that can't handle unaligned access. Many fixes for
		unaligned access work.
	Fixes to Frame-Relay decoder for Q.933/922 frames.
	Clarified when Solaris can do captures as non-root.
	Added tests/ subdir for examples/regression tests.
	New -U flag.	-flush stdout after every packet
	New -A flag	-print ascii only
	support for decoding IS-IS inside Cisco HDLC Frames
	more verbosity for tftp decoder
	mDNS decoder
	new BFD decoder
	cross compilation patches
	RFC 3561 AODV support.
	UDP/TCP pseudo-checksum properly for source-route options.
	sanitized all files to modified BSD license
	Add support for RFC 2625 IP-over-Fibre Channel.
	fixes for DECnet support.
	Support RFC 2684 bridging of Ethernet, 802.5 Token Ring, and FDDI.
	RFC 2684 encapsulation of BPDUs.

Tuesday, February 25, 2003. fenner@research.att.com.  3.7.2 release

	Fixed infinite loop when parsing malformed isakmp packets.
	 (reported by iDefense; already fixed in CVS)
	Fixed infinite loop when parsing malformed BGP packets.
	Fixed buffer overflow with certain malformed NFS packets.
	Pretty-print unprintable network names in 802.11 printer.
	Handle truncated nbp (appletalk) packets.
	Updated DHCPv6 printer to match draft-ietf-dhc-dhcpv6-22.txt
	Print IP protocol name even if we don't have a printer for it.
	Print IP protocol name or number for fragments.
	Print the whole MPLS label stack, not just the top label.
	Print request header and file handle for NFS v3 FSINFO and PATHCONF
	 requests.
	Fix NFS packet truncation checks.
	Handle "old" DR-Priority and Bidir-Capable PIM HELLO options.
	Handle unknown RADIUS attributes properly.
	Fix an ASN.1 parsing error that would cause e.g. the OID
	 2.100.3 to be misrepresented as 4.20.3 .

Monday, January 21, 2002. mcr@sandelman.ottawa.on.ca. Summary for 3.7 release
see http://www.tcpdump.org/cvs-log/2002-01-21.10:16:48.html for commit log.
	keyword "ipx" added.
	Better OSI/802.2 support on Linux.
	IEEE 802.11 support, from clenahan@fortresstech.com, achirica@ttd.net.
	LLC SAP support for FDDI/token ring/RFC-1483 style ATM
	BXXP protocol was replaced by the BEEP protocol;
	improvements to SNAP demux.
	Changes to "any" interface documentation.
	Documentation on pcap_stats() counters.
	Fix a memory leak found by Miklos Szeredi - pcap_ether_aton().
	Added MPLS encapsulation decoding per RFC3032.
	DNS dissector handles TKEY, TSIG and IXFR.
	adaptive SLIP interface patch from Igor Khristophorov <igor@atdot.org>
	SMB printing has much improved bounds checks
	OUI 0x0000f8 decoded as encapsulated ethernet for Cisco-custom bridging
	Zephyr support, from Nickolai Zeldovich <kolya@MIT.EDU>.
	Solaris - devices with digits in them. Stefan Hudson <hudson@mbay.net>
	IPX socket 0x85be is for Cisco EIGRP over IPX.
	Improvements to fragmented ESP handling.
	SCTP support from Armando L. Caro Jr. <acaro@mail.eecis.udel.edu>
	Linux ARPHDR_ATM support fixed.
	Added a "netbeui" keyword, which selects NetBEUI packets.
	IPv6 ND improvements, MobileIP dissector, 2292bis-02 for RA option.
	Handle ARPHDR_HDLC from Marcus Felipe Pereira <marcus@task.com.br>.
	Handle IPX socket 0x553 -> NetBIOS-over-IPX socket, "nwlink-dgm"
	Better Linux libc5 compat.
	BIND9 lwres dissector added.
	MIPS and SPARC get strict alignment macros (affects print-bgp.c)
	Apple LocalTalk LINKTYPE_ reserved.
	New time stamp formats documented.
	DHCP6 updated to draft-22.txt spec.
	ICMP types/codes now accept symbolic names.
	Add SIGINFO handler from LBL
	encrypted CIPE tunnels in IRIX, from Franz Schaefer <schaefer@mond.at>.
	now we are -Wstrict-prototype clean.
	NetBSD DLT_PPP_ETHER; adapted from Martin Husemann <martin@netbsd.org>.
	PPPoE dissector cleaned up.
	Support for LocalTalk hardware, from Uns Lider <unslider@miranda.org>.
	In dissector, now the caller prints the IP addresses rather than proto.
	cjclark@alum.mit.edu: print the IP proto for non-initial fragments.
	LLC frames with a DSAP and LSAP of 0xe0 are IPX frames.
	Linux cooked frames with a type value of LINUX_SLL_P_802_3 are IPX.
	captures on the "any" device won't be done in promiscuous mode
	Token Ring support on DLPI - Onno van der Linden <onno@simplex.nl>
	ARCNet support, from NetBSD.
	HSRP dissector, from Julian Cowley <julian@lava.net>.
	Handle (GRE-encapsulated) PPTP
	added -C option to rotate save file every optarg * 1,000,000 bytes.
	support for "vrrp" name - NetBSD, by Klaus Klein <kleink@netbsd.org>.
	PPTP support, from Motonori Shindo <mshindo@mshindo.net>.
	IS-IS over PPP support, from Hannes Gredler <hannes@juniper.net>.
	CNFP support for IPv6,format. Harry Raaymakers <harryr@connect.com.au>.
	ESP printing updated to RFC2406.
	HP-UX can now handle large number of PPAs.
	MSDP printer added.
	L2TP dissector improvements from Motonori Shindo.

Tuesday January 9, 2001. mcr@sandelman.ottawa.on.ca. Summary for 3.6 release
	Cleaned up documentation.
	Promisc mode fixes for Linux
	IPsec changes/cleanups.
	Alignment fixes for picky architectures

	Removed dependency on native headers for packet dissectors.
	Removed Linux specific headers that were shipped

	libpcap changes provide for exchanging capture files between
	  systems. Save files now have well known PACKET_ values instead of
	  depending upon system dependant mappings of DLT_* types.

	Support for computing/checking IP and UDP/TCP checksums.

	Updated autoconf stock files.

	IPv6 improvements: dhcp (draft-15), mobile-ip6, ppp, ospf6,

	Added dissector support for: ISOCLNS, Token Ring, IGMPv3, bxxp,
		timed, vrrp, radius, chdlc, cnfp, cdp, IEEE802.1d, raw-AppleTalk

	Added filtering support for: VLANs, ESIS, ISIS

	Improvements to: print-telnet, IPTalk, bootp/dhcp, ECN, PPP,
		L2TP, PPPoE

	HP-UX 11.0 -- find the right dlpi device.
	Solaris 8 - IPv6 works
	Linux - Added support for an "any" device to capture on all interfaces

	Security fixes: buffer overrun audit done. Strcpy replaced with
		strlcpy, sprintf replaced with snprintf.
	Look for lex problems, and warn about them.


v3.5 Fri Jan 28 18:00:00 PST 2000

Bill Fenner <fenner@research.att.com>
- switch to config.h for autoconf
- unify RCSID strings
- Updated PIMv1, PIMv2, DVMRP, IGMP parsers, add Cisco Auto-RP parser
- Really fix the RIP printer
- Fix MAC address -> name translation.
- some -Wall -Wformat fixes
- update makemib to parse much of SMIv2
- Print TCP sequence # with -vv even if you normally wouldn't
- Print as much of IP/TCP/UDP headers as possible even if truncated.

itojun@iijlab.net
- -X will make a ascii dump.  from netbsd.
- telnet command sequence decoder (ff xx xx).  from netbsd.
- print-bgp.c: improve options printing.  ugly code exists for
  unaligned option parsing (need some fix).
- const poisoning in SMB decoder.
- -Wall -Werror clean checks.
- bring in KAME IPv6/IPsec decoding code.

Assar Westerlund  <assar@sics.se>
- SNMPv2 and SNMPv3 printer
- If compiled with libsmi, tcpdump can load MIBs on the fly to decode
  SNMP packets.
- Incorporate NFS parsing code from NetBSD.  Adds support for nfsv3.
- portability fixes
- permit building in different directories.

Ken Hornstein <kenh@cmf.nrl.navy.mil>
- bring in code at
  /afs/transarc.com/public/afs-contrib/tools/tcpdump for parsing
  AFS3 packets

Andrew Tridgell <tridge@linuxcare.com>
- SMB printing code

Love <lha@stacken.kth.se>
- print-rx.c: add code for printing MakeDir and StoreStatus.  Also
  change date format to the right one.

Michael C. Richardson  <mcr@sandelman.ottawa.on.ca>
- Created tcpdump.org repository

v3.4 Sat Jul 25 12:40:55 PDT 1998

- Hardwire Linux slip support since it's too hard to detect.

- Redo configuration of "network" libraries (-lsocket and -lnsl) to
  deal with IRIX. Thanks to John Hawkinson (jhawk@mit.edu)

- Added -a which tries to translate network and broadcast addresses to
  names. Suggested by Rob van Nieuwkerk (robn@verdi.et.tudelft.nl)

- Added a configure option to disable gcc.

- Added a "raw" packet printer.

- Not having an interface address is no longer fatal. Requested by John
  Hawkinson.

- Rework signal setup to accommodate Linux.

- OSPF truncation check fix. Also display the type of OSPF packets
  using MD5 authentication. Thanks to Brian Wellington
  (bwelling@tis.com)

- Fix truncation check bugs in the Kerberos printer. Reported by Ezra
  Peisach (epeisach@mit.edu)

- Don't catch SIGHUP when invoked with nohup(1). Thanks to Dave Plonka
  (plonka@mfa.com)

- Specify full install target as a way of detecting if install
  directory does not exist. Thanks to Dave Plonka.

- Bit-swap FDDI addresses for BSD/OS too. Thanks to Paul Vixie
  (paul@vix.com)

- Fix off-by-one bug when testing size of ethernet packets. Thanks to
  Marty Leisner (leisner@sdsp.mc.xerox.com)

- Add a local autoconf macro to check for routines in libraries; the
  autoconf version is broken (it only puts the library name in the
  cache variable name). Thanks to John Hawkinson.

- Add a local autoconf macro to check for types; the autoconf version
  is broken (it uses grep instead of actually compiling a code fragment).

- Modified to support the new BSD/OS 2.1 PPP and SLIP link layer header
  formats.

- Extend OSF ip header workaround to versions 1 and 2.

- Fix some signed problems in the nfs printer. As reported by David
  Sacerdote (davids@silence.secnet.com)

- Detect group wheel and use it as the default since BSD/OS' install
  can't hack numeric groups. Reported by David Sacerdote.

- AIX needs special loader options. Thanks to Jonathan I. Kamens
  (jik@cam.ov.com)

- Fixed the nfs printer to print port numbers in decimal. Thanks to
  Kent Vander Velden (graphix@iastate.edu)

- Find installed libpcap in /usr/local/lib when not using gcc.

- Disallow network masks with non-network bits set.

- Attempt to detect "egcs" versions of gcc.

- Add missing closing double quotes when displaying bootp strings.
  Reported by Viet-Trung Luu (vluu@picard.math.uwaterloo.ca)

v3.3 Sat Nov 30 20:56:27 PST 1996

- Added Linux support.

- GRE encapsulated packet printer thanks to John Hawkinson
  (jhawk@mit.edu)

- Rewrite gmt2local() to avoid problematic os dependencies.

- Suppress nfs truncation message on errors.

- Add missing m4 quoting in AC_LBL_UNALIGNED_ACCESS autoconf macro.
  Reported by Joachim Ott (ott@ardala.han.de)

- Enable "ip_hl vs. ip_vhl" workaround for OSF4 too.

- Print arp hardware type in host order. Thanks to Onno van der Linden
  (onno@simplex.nl)

- Avoid solaris compiler warnings. Thanks to Bruce Barnett
  (barnett@grymoire.crd.ge.com)

- Fix rip printer to not print one more route than is actually in the
  packet. Thanks to Jean-Luc Richier (Jean-Luc.Richier@imag.fr) and
  Bill Fenner (fenner@parc.xerox.com)

- Use autoconf endian detection since BYTE_ORDER isn't defined on all systems.

- Fix dvmrp printer truncation checks and add a dvmrp probe printer.
  Thanks to Danny J. Mitzel (mitzel@ipsilon.com)

- Rewrite ospf printer to improve truncation checks.

- Don't parse tcp options past the EOL. As noted by David Sacerdote
  (davids@secnet.com). Also, check tcp options to make sure they ar
  actually in the tcp header (in addition to the normal truncation
  checks). Fix the SACK code to print the N blocks (instead of the
  first block N times).

- Don't say really small UDP packets are truncated just because they
  aren't big enough to be a RPC. As noted by David Sacerdote.

v3.2.1 Sun Jul 14 03:02:26 PDT 1996

- Added rfc1716 icmp codes as suggested by Martin Fredriksson
  (martin@msp.se)

- Print mtu for icmp unreach need frag packets. Thanks to John
  Hawkinson (jhawk@mit.edu)

- Decode icmp router discovery messages. Thanks to Jeffrey Honig
  (jch@bsdi.com)

- Added a printer entry for DLT_IEEE802 as suggested by Tak Kushida
  (kushida@trl.ibm.co.jp)

- Check igmp checksum if possible. Thanks to John Hawkinson.

- Made changes for SINIX. Thanks to Andrej Borsenkow
  (borsenkow.msk@sni.de)

- Use autoconf's idea of the top level directory in install targets.
  Thanks to John Hawkinson.

- Avoid infinite loop in tcp options printing code. Thanks to Jeffrey
  Mogul (mogul@pa.dec.com)

- Avoid using -lsocket in IRIX 5.2 and earlier since it breaks snoop.
  Thanks to John Hawkinson.

- Added some more packet truncation checks.

- On systems that have it, use sigset() instead of signal() since
  signal() has different semantics on these systems.

- Fixed some more alignment problems on the alpha.

- Add code to massage unprintable characters in the domain and ipx
  printers. Thanks to John Hawkinson.

- Added explicit netmask support. Thanks to Steve Nuchia
  (steve@research.oknet.com)

- Add "sca" keyword (for DEC cluster services) as suggested by Terry
  Kennedy (terry@spcvxa.spc.edu)

- Add "atalk" keyword as suggested by John Hawkinson.

- Added an igrp printer. Thanks to Francis Dupont
  (francis.dupont@inria.fr)

- Print IPX net numbers in hex a la Novell Netware. Thanks to Terry
  Kennedy (terry@spcvxa.spc.edu)

- Fixed snmp extended tag field parsing bug. Thanks to Pascal Hennequin
  (pascal.hennequin@hugo.int-evry.fr)

- Added some ETHERTYPEs missing on some systems.

- Added truncated packet macros and various checks.

- Fixed endian problems with the DECnet printer.

- Use $CC when checking gcc version. Thanks to Carl Lindberg
  (carl_lindberg@blacksmith.com)

- Fixes for AIX (although this system is not yet supported). Thanks to
  John Hawkinson.

- Fix bugs in the autoconf misaligned accesses code fragment.

- Include sys/param.h to get BYTE_ORDER in a few places. Thanks to
  Pavlin Ivanov Radoslavov (pavlin@cs.titech.ac.jp)

v3.2 Sun Jun 23 02:28:10 PDT 1996

- Print new icmp unreachable codes as suggested by Martin Fredriksson
  (martin@msp.se). Also print code value when unknown for icmp redirect
  and time exceeded.

- Fix an alignment endian bug in getname(). Thanks to John Hawkinson.

- Define "new" domain record types if not found in arpa/nameserv.h.
  Resulted from a suggestion from John Hawkinson (jhawk@mit.edu). Also
  fixed an endian bug when printing mx record and added some new record
  types.

- Added RIP V2 support. Thanks to Jeffrey Honig (jch@bsdi.com)

- Added T/TCP options printing. As suggested by Richard Stevens
  (rstevens@noao.edu)

- Use autoconf to detect architectures that can't handle misaligned
  accesses.

v3.1 Thu Jun 13 20:59:32 PDT 1996

- Changed u_int32/int32 to u_int32_t/int32_t to be consistent with bsd
  and bind (as suggested by Charles Hannum).

- Port to GNU autoconf.

- Add support for printing DVMRP and PIM traffic thanks to
  Havard Eidnes (Havard.Eidnes@runit.sintef.no).

- Fix AppleTalk, IPX and DECnet byte order problems due to wrong endian
  define being referenced. Reported by Terry Kennedy.

- Minor fixes to the man page thanks to Mark Andrews.

- Endian fixes to RTP and vat packet dumpers, thanks to Bruce Mah
  (bmah@cs.berkeley.edu).

- Added support for new dns types, thanks to Rainer Orth.

- Fixed tftp_print() to print the block number for ACKs.

- Document -dd and -ddd. Resulted from a bug report from Charlie Slater
  (cslater@imatek.com).

- Check return status from malloc/calloc/etc.

- Check return status from pcap_loop() so we can print an error and
  exit with a bad status if there were problems.

- Bail if ip option length is <= 0. Resulted from a bug report from
  Darren Reed (darrenr@vitruvius.arbld.unimelb.edu.au).

- Print out a little more information for sun rpc packets.

- Add suport for Kerberos 4 thanks to John Hawkinson (jhawk@mit.edu).

- Fixed the Fix EXTRACT_SHORT() and EXTRACT_LONG() macros (which were
  wrong on little endian machines).

- Fixed alignment bug in ipx_decode(). Thanks to Matt Crawford
  (crawdad@fnal.gov).

- Fix ntp_print() to not print garbage when the stratum is
  "unspecified." Thanks to Deus Ex Machina (root@belle.bork.com).

- Rewrote tcp options printer code to check for truncation. Added
  selective acknowledgment case.

- Fixed an endian bug in the ospf printer. Thanks to Jeffrey C Honig
  (jch@bsdi.com)

- Fix rip printer to handle 4.4 BSD sockaddr struct which only uses one
  octet for the sa_family member. Thanks to Yoshitaka Tokugawa
  (toku@dit.co.jp)

- Don't checksum ip header if we don't have all of it. Thanks to John
  Hawkinson (jhawk@mit.edu).

- Print out hostnames if possible in egp printer. Thanks to Jeffrey
  Honig (jhc@bsdi.com)


v3.1a1 Wed May  3 19:21:11 PDT 1995

- Include time.h when SVR4 is defined to avoid problems under Solaris
  2.3.

- Fix etheraddr_string() in the ETHER_SERVICE to return the saved
  strings, not the local buffer. Thanks to Stefan Petri
  (petri@ibr.cs.tu-bs.de).

- Detect when pcap raises the snaplen (e.g. with snit). Print a warning
  that the selected value was not used. Thanks to Pascal Hennequin
  (Pascal.Hennequin@hugo.int-evry.fr).

- Add a truncated packet test to print-nfs.c. Thanks to Pascal Hennequin.

- BYTEORDER -> BYTE_ORDER Thanks to Terry Kennedy (terry@spcvxa.spc.edu).

v3.0.3 Sun Oct  1 18:35:00 GMT 1995

- Although there never was a 3.0.3 release, the linux boys cleverly
  "released" one in late 1995.

v3.0.2 Thu Apr 20 21:28:16 PDT 1995

- Change configuration to not use gcc v2 flags with gcc v1.

- Redo gmt2local() so that it works under BSDI (which seems to return
  an empty timezone struct from gettimeofday()). Based on report from
  Terry Kennedy (terry@spcvxa.spc.edu).

- Change configure to recognize IP[0-9]* as "mips" SGI hardware. Based
  on report from Mark Andrews (mandrews@alias.com).

- Don't pass cc flags to gcc. Resulted from a bug report from Rainer
  Orth (ro@techfak.uni-bielefeld.de).

- Fixed printout of connection id for uncompressed tcp slip packets.
  Resulted from a bug report from Richard Stevens (rstevens@noao.edu).

- Hack around deficiency in Ultrix's make.

- Add ETHERTYPE_TRAIL define which is missing from irix5.

v3.0.1 Wed Aug 31 22:42:26 PDT 1994

- Fix problems with gcc2 vs. malloc() and read() prototypes under SunOS 4.

v3.0 Mon Jun 20 19:23:27 PDT 1994

- Added support for printing tcp option timestamps thanks to
  Mark Andrews (mandrews@alias.com).

- Reorganize protocol dumpers to take const pointers to packets so they
  never change the contents (i.e., they used to do endian conversions
  in place).  Previously, whenever more than one pass was taken over
  the packet, the packet contents would be dumped incorrectly (i.e.,
  the output form -x would be wrong on little endian machines because
  the protocol dumpers would modify the data).  Thanks to Charles Hannum
  (mycroft@gnu.ai.mit.edu) for reporting this problem.

- Added support for decnet protocol dumping thanks to Jeff Mogul
  (mogul@pa.dec.com).

- Fix bug that caused length of packet to be incorrectly printed
  (off by ether header size) for unknown ethernet types thanks
  to Greg Miller (gmiller@kayak.mitre.org).

- Added support for IPX protocol dumping thanks to Brad Parker
  (brad@fcr.com).

- Added check to verify IP header checksum under -v thanks to
  Brad Parker (brad@fcr.com).

- Move packet capture code to new libpcap library (which is
  packaged separately).

- Prototype everything and assume an ansi compiler.

- print-arp.c: Print hardware ethernet addresses if they're not
  what we expect.

- print-bootp.c: Decode the cmu vendor field. Add RFC1497 tags.
  Many helpful suggestions from Gordon Ross (gwr@jericho.mc.com).

- print-fddi.c: Improvements. Thanks to Jeffrey Mogul
  (mogul@pa.dec.com).

- print-icmp.c: Byte swap netmask before printing. Thanks to
  Richard Stevens (rstevens@noao.edu). Print icmp type when unknown.

- print-ip.c: Print the inner ip datagram of ip-in-ip encapsulated packets.
  By default, only the inner packet is dumped, appended with the token
  "(encap)".  Under -v, both the inner and output packets are dumped
  (on the same line).  Note that the filter applies to the original packet,
  not the encapsulated packet.  So if you run tcpdump on a net with an
  IP Multicast tunnel, you cannot filter out the datagrams using the
  conventional syntax.  (You can filter away all the ip-in-ip traffic
  with "not ip proto 4".)

- print-nfs.c: Keep pending rpc's in circular table. Add generic
  nfs header and remove os dependences. Thanks to Jeffrey Mogul.

- print-ospf.c: Improvements. Thanks to Jeffrey Mogul.

- tcpdump.c: Add -T flag allows interpretation of "vat", "wb", "rpc"
  (sunrpc) and rtp packets. Added "inbound" and "outbound" keywords
  Add && and || operators

v2.2.1 Tue Jun 6 17:57:22 PDT 1992

- Fix bug with -c flag.

v2.2 Fri May 22 17:19:41 PDT 1992

- savefile.c: Remove hack that shouldn't have been exported. Add
  truncate checks.

- Added the 'icmp' keyword.  For example, 'icmp[0] != 8 and icmp[0] != 0'
  matches non-echo/reply ICMP packets.

- Many improvements to filter code optimizer.

- Added 'multicast' keyword and extended the 'broadcast' keyword can now be
  so that protocol qualifications are allowed. For example, "ip broadcast"
  and "ether multicast" are valid filters.

- Added support for monitoring the loopback interface (i.e. 'tcpdump -i lo').
  Jeffrey Honig (jch@MITCHELL.CIT.CORNELL.EDU) contributed the kernel
  patches to netinet/if_loop.c.

- Added support for the Ungermann-Bass Ethernet on IBM/PC-RTs running AOS.
  Contact Jeffrey Honig (jch@MITCHELL.CIT.CORNELL.EDU) for the diffs.

- Added EGP and OSPF printers, thanks to Jeffrey Honig.

v2.1 Tue Jan 28 11:00:14 PST 1992

- Internal release (never publically exported).

v2.0.1 Sun Jan 26 21:10:10 PDT

- Various byte ordering fixes.

- Add truncation checks.

- inet.c: Support BSD style SIOCGIFCONF.

- nametoaddr.c: Handle multi addresses for single host.

- optimize.c: Rewritten.

- pcap-bpf.c: don't choke when we get ptraced. only set promiscuous
  for broadcast nets.

- print-atal.c: Fix an alignment bug (thanks to
  stanonik@nprdc.navy.mil) Add missing printf() argument.

- print-bootp.c: First attempt at decoding the vendor buffer.

- print-domain.c: Fix truncation checks.

- print-icmp.c: Calculate length of packets from the ip header.

- print-ip.c: Print frag id in decimal (so it's easier to match up
  with non-frags). Add support for ospf, egp and igmp.

- print-nfs.c: Lots of changes.

- print-ntp.c: Make some verbose output depend on -v.

- print-snmp.c: New version from John LoVerso.

- print-tcp.c: Print rfc1072 tcp options.

- tcpdump.c: Print "0x" prefix for %x formats. Always print 6 digits
  (microseconds) worth of precision. Fix uid bugs.

- A packet dumper has been added (thanks to Jeff Mogul of DECWRL).
  With this option, you can create an architecture independent binary
  trace file in real time, without the overhead of the packet printer.
  At a later time, the packets can be filtered (again) and printed.

- BSD is supported.  You must have BPF in your kernel.
  Since the filtering is now done in the kernel, fewer packets are
  dropped.  In fact, with BPF and the packet dumper option, a measly
  Sun 3/50 can keep up with a busy network.

- Compressed SLIP packets can now be dumped, provided you use our
  SLIP software and BPF.  These packets are dumped as any other IP
  packet; the compressed headers are dumped with the '-e' option.

- Machines with little-endian byte ordering are supported (thanks to
  Jeff Mogul).

- Ultrix 4.0 is supported (also thanks to Jeff Mogul).

- IBM RT and Stanford Enetfilter support has been added by
  Rayan Zachariassen <rayan@canet.ca>.  Tcpdump has been tested under
  both the vanilla Enetfilter interface, and the extended interface
  (#ifdef'd by IBMRTPC) present in the MERIT version of the Enetfilter.

- TFTP packets are now printed (requests only).

- BOOTP packets are now printed.

- SNMP packets are now printed. (thanks to John LoVerso of Xylogics).

- Sparc architectures, including the Sparcstation-1, are now
  supported thanks to Steve McCanne and Craig Leres.

- SunOS 4 is now supported thanks to Micky Liu of Columbia
  University (micky@cunixc.cc.columbia.edu).

- IP options are now printed.

- RIP packets are now printed.

- There's a -v flag that prints out more information than the
  default (e.g., it will enable printing of IP ttl, tos and id)
  and -q flag that prints out less (e.g., it will disable
  interpretation of AppleTalk-in-UDP).

- The grammar has undergone substantial changes (if you have an
  earlier version of tcpdump, you should re-read the manual
  entry).

  The most useful change is the addition of an expression
  syntax that lets you filter on arbitrary fields or values in the
  packet.  E.g., "ip[0] > 0x45" would print only packets with IP
  options, "tcp[13] & 3 != 0" would print only TCP SYN and FIN
  packets.

  The most painful change is that concatenation no longer means
  "and" -- e.g., you have to say "host foo and port bar" instead
  of "host foo port bar".  The up side to this down is that
  repeated qualifiers can be omitted, making most filter
  expressions shorter.  E.g., you can now say "ip host foo and
  (bar or baz)" to look at ip traffic between hosts foo and bar or
  between hosts foo and baz.  [The old way of saying this was "ip
  host foo and (ip host bar or ip host baz)".]

v2.0 Sun Jan 13 12:20:40 PST 1991

- Initial public release.<|MERGE_RESOLUTION|>--- conflicted
+++ resolved
@@ -1,4 +1,7 @@
-<<<<<<< HEAD
+Thursday Nov. 20, 2014 guy@alum.mit.edu
+  Summary for 5.0.0 tcpdump release
+	DCCP: update Packet Types with RFC4340/IANA names
+
 Friday Nov. 12, 2014 guy@alum.mit.edu
   Summary for 4.7.0 tcpdump release
         changes to hex printing of CDP packets	
@@ -11,13 +14,6 @@
 	new bounds checks for a number of protocols
 	split netflow 1,6, and 6 dissector up.
 	added geneve dissector
-=======
-Thursday Nov. 20, 2014 guy@alum.mit.edu
-  Summary for 5.0.0 tcpdump release
-	Fix PPI printing
-	Radius: update Packet Type Codes and Attribute Types with RFC/IANA names
-	DCCP: update Packet Types with RFC4340/IANA names
->>>>>>> 91333bbc
 
 Tuesday  Sep.  2, 2014 mcr@sandelman.ca
   Summary for 4.6.2 tcpdump release
