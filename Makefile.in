#  Copyright (c) 1988, 1989, 1990, 1991, 1992, 1993, 1994, 1995, 1996, 1997
# 	The Regents of the University of California.  All rights reserved.
#
#  Redistribution and use in source and binary forms, with or without
#  modification, are permitted provided that: (1) source code distributions
#  retain the above copyright notice and this paragraph in its entirety, (2)
#  distributions including binary code include the above copyright notice and
#  this paragraph in its entirety in the documentation or other materials
#  provided with the distribution, and (3) all advertising materials mentioning
#  features or use of this software display the following acknowledgement:
#  ``This product includes software developed by the University of California,
#  Lawrence Berkeley Laboratory and its contributors.'' Neither the name of
#  the University nor the names of its contributors may be used to endorse
#  or promote products derived from this software without specific prior
#  written permission.
#  THIS SOFTWARE IS PROVIDED ``AS IS'' AND WITHOUT ANY EXPRESS OR IMPLIED
#  WARRANTIES, INCLUDING, WITHOUT LIMITATION, THE IMPLIED WARRANTIES OF
#  MERCHANTABILITY AND FITNESS FOR A PARTICULAR PURPOSE.
#
# @(#) $Header: /tcpdump/master/tcpdump/Makefile.in,v 1.325 2008-11-21 23:17:26 guy Exp $ (LBL)

#
# Various configurable paths (remember to edit Makefile.in, not Makefile)
#

# Top level hierarchy
prefix = @prefix@
exec_prefix = @exec_prefix@
datarootdir = @datarootdir@
# Pathname of directory to install the binary
sbindir = @sbindir@
# Pathname of directory to install the man page
mandir = @mandir@

# VPATH
srcdir = @srcdir@
VPATH = @srcdir@

#
# You shouldn't need to edit anything below here.
#

CC = @CC@
PROG = tcpdump
CCOPT = @V_CCOPT@
INCLS = -I. @V_INCLS@
DEFS = @DEFS@ @CPPFLAGS@ @V_DEFS@

# Standard CFLAGS
CFLAGS = @CFLAGS@
FULL_CFLAGS = $(CCOPT) $(DEFS) $(INCLS) $(CFLAGS)

# Standard LDFLAGS
LDFLAGS = @LDFLAGS@

# Standard LIBS
LIBS = @LIBS@

INSTALL = @INSTALL@
INSTALL_PROGRAM = @INSTALL_PROGRAM@
INSTALL_DATA = @INSTALL_DATA@
RANLIB = @RANLIB@

# Explicitly define compilation rule since SunOS 4's make doesn't like gcc.
# Also, gcc does not remove the .o before forking 'as', which can be a
# problem if you don't own the file but can write to the directory.
.c.o:
	@rm -f $@
	$(CC) $(FULL_CFLAGS) -c $(srcdir)/$*.c

CSRC =	addrtoname.c af.c checksum.c cpack.c gmpls.c oui.c gmt2local.c ipproto.c \
        nlpid.c l2vpn.c machdep.c parsenfsfh.c in_cksum.c \
	print-802_11.c print-802_15_4.c print-ap1394.c print-ah.c \
	print-arcnet.c print-aodv.c print-arp.c print-ascii.c print-atalk.c \
	print-atm.c print-beep.c print-bfd.c print-bgp.c \
	print-bootp.c print-bt.c print-cdp.c print-cfm.c print-chdlc.c \
	print-cip.c print-cnfp.c print-dccp.c print-decnet.c \
	print-domain.c print-dtp.c print-dvmrp.c print-enc.c print-egp.c \
	print-eap.c print-eigrp.c\
	print-esp.c print-ether.c print-fddi.c print-fr.c \
	print-gre.c print-hsrp.c print-icmp.c print-igmp.c \
	print-igrp.c print-ip.c print-ipcomp.c print-ipfc.c print-ipnet.c \
	print-ipx.c print-isoclns.c print-juniper.c print-krb.c \
	print-l2tp.c print-lane.c print-ldp.c print-lldp.c print-llc.c \
        print-lmp.c print-lspping.c print-lwapp.c \
	print-lwres.c print-mobile.c print-mpcp.c print-mpls.c print-msdp.c \
	print-nfs.c print-ntp.c print-null.c print-olsr.c print-ospf.c \
	print-pgm.c print-pim.c \
	print-ppi.c print-ppp.c print-pppoe.c print-pptp.c \
	print-radius.c print-raw.c print-rip.c print-rpki-rtr.c print-rrcp.c print-rsvp.c \
	print-rx.c print-sctp.c print-sflow.c print-sip.c print-sl.c print-sll.c \
	print-slow.c print-snmp.c print-stp.c print-sunatm.c print-sunrpc.c \
	print-symantec.c print-syslog.c print-tcp.c print-telnet.c print-tftp.c \
	print-timed.c print-token.c print-udld.c print-udp.c print-usb.c \
	print-vjc.c print-vqp.c print-vrrp.c print-vtp.c print-forces.c \
	print-wb.c print-zephyr.c signature.c setsignal.c tcpdump.c util.c

LIBNETDISSECT_SRC=print-isakmp.c
LIBNETDISSECT_OBJ=$(LIBNETDISSECT_SRC:.c=.o)
LIBNETDISSECT=libnetdissect.a

LOCALSRC = @LOCALSRC@
GENSRC = version.c
LIBOBJS = @LIBOBJS@

SRC =	$(CSRC) $(GENSRC) $(LOCALSRC) $(LIBNETDISSECT_SRC)

# We would like to say "OBJ = $(SRC:.c=.o)" but Ultrix's make cannot
# hack the extra indirection
OBJ =	$(CSRC:.c=.o) $(GENSRC:.c=.o) $(LOCALSRC:.c=.o) $(LIBOBJS) $(LIBNETDISSECT_OBJ)
HDR = \
	acconfig.h \
	addrtoname.h \
	af.h \
	ah.h \
	aodv.h \
	appletalk.h \
	arcnet.h \
	atm.h \
	atmuni31.h \
	bootp.h \
	bgp.h \
	chdlc.h \
	cpack.h \
	dccp.h \
	decnet.h \
	decode_prefix.h \
	enc.h \
	esp.h \
	ether.h \
	ethertype.h \
	extract.h \
	fddi.h \
	forces.h \
	gmpls.h \
	gmt2local.h \
	icmp6.h \
	ieee802_11.h \
	ieee802_11_radio.h \
	igrp.h \
	interface.h \
	interface.h \
	ip.h \
	ip6.h \
	ipfc.h \
	ipnet.h \
	ipproto.h \
	ipsec_doi.h \
	ipx.h \
	isakmp.h \
	l2tp.h \
	l2vpn.h \
	lane.h \
	llc.h \
	machdep.h \
	mib.h \
	mpls.h \
	nameser.h \
	netbios.h \
	netdissect.h \
	nfs.h \
	nfsfh.h \
	nlpid.h \
	ntp.h \
	oakley.h \
	ospf.h \
	ospf6.h \
	oui.h \
	pcap-missing.h \
	pmap_prot.h \
	ppi.h \
	ppp.h \
	route6d.h \
	rpc_auth.h \
	rpc_msg.h \
	rx.h \
	sctpConstants.h \
	sctpHeader.h \
	setsignal.h \
	signature.h \
	slcompress.h \
	slip.h \
	sll.h \
	smb.h \
	tcp.h \
	tcpdump-stdinc.h \
	telnet.h \
	tftp.h \
	timed.h \
	token.h \
	udp.h

TAGHDR = \
	/usr/include/arpa/tftp.h \
	/usr/include/net/if_arp.h \
	/usr/include/net/slip.h \
	/usr/include/netinet/if_ether.h \
	/usr/include/netinet/in.h \
	/usr/include/netinet/ip_icmp.h \
	/usr/include/netinet/tcp.h \
	/usr/include/netinet/udp.h \
	/usr/include/protocols/routed.h

TAGFILES = $(SRC) $(HDR) $(TAGHDR)

CLEANFILES = $(PROG) $(OBJ) $(GENSRC)

EXTRA_DIST = \
	CHANGES \
	CREDITS \
	INSTALL.txt \
	LICENSE \
	Makefile.in \
	Makefile-devel-adds \
	README \
	Readme.Win32 \
	VERSION \
	aclocal.m4 \
	atime.awk \
	bpf_dump.c \
	config.guess \
	config.h.in \
	config.sub \
	configure \
	configure.in \
	install-sh \
	lbl/os-osf4.h \
	lbl/os-solaris2.h \
	lbl/os-sunos4.h \
	lbl/os-ultrix4.h \
	makemib \
	missing/addrinfo.h \
	missing/dlnames.c \
	missing/datalinks.c \
	missing/getnameinfo.c \
	missing/inet_aton.c \
	missing/inet_ntop.c \
	missing/inet_pton.c \
	missing/snprintf.c \
	missing/sockstorage.h \
	missing/strdup.c \
	missing/strlcat.c \
	missing/strlcpy.c \
	missing/strsep.c \
	mkdep \
	packetdat.awk \
	pcap_dump_ftell.c \
	print-babel.c \
	print-dhcp6.c \
	print-frag6.c \
	print-icmp6.c \
	print-ip6.c \
	print-ip6opts.c \
	print-mobility.c \
	print-netbios.c \
	print-ospf6.c \
	print-pflog.c \
	print-ripng.c \
	print-rt6.c \
	print-smb.c \
	send-ack.awk \
	smbutil.c \
	stime.awk \
	strcasecmp.c \
	tcpdump.1.in \
<<<<<<< HEAD
=======
	tests/02-sunrise-sunset-esp.pcap \
	tests/08-sunrise-sunset-aes.pcap \
	tests/08-sunrise-sunset-esp2.pcap \
	tests/QinQpacket.out \
	tests/QinQpacket.pcap \
	tests/QinQpacketv.out \
>>>>>>> d2d1265a
	tests/TESTLIST \
	tests/TESTonce \
	tests/TESTrun.sh \
	tests/babel.pcap \
	tests/babel1.out \
	tests/babel1v.out \
	tests/bgp-infinite-loop.pcap \
	tests/bgp_vpn_attrset.out \
	tests/bgp_vpn_attrset.pcap \
	tests/chdlc-slarp-short.pcap \
	tests/chdlc-slarp.pcap \
	tests/dio.out \
	tests/dio.pcap \
	tests/e1000g.out \
	tests/e1000g.pcap \
	tests/eapon1.gdbinit \
	tests/eapon1.out \
	tests/eapon1.pcap \
	tests/empty.uu \
	tests/esp-secrets.txt \
	tests/esp0.out \
	tests/esp1.gdbinit \
	tests/esp1.out \
	tests/esp2.gdbinit \
	tests/esp2.out \
	tests/esp3.gdbinit \
	tests/esp4.gdbinit \
	tests/esp5.gdbinit \
	tests/esp5.out \
	tests/espudp1.out \
	tests/espudp1.pcap \
	tests/forces1.out \
	tests/forces1.pcap \
	tests/forces1vvv.out \
	tests/forces1vvvv.out \
<<<<<<< HEAD
=======
	tests/forces2.out \
>>>>>>> d2d1265a
	tests/forces2v.out \
	tests/forces2vv.out \
	tests/forces3vvv.out \
	tests/ikev2four.out \
	tests/ikev2four.pcap \
	tests/ikev2fourv.out \
	tests/ikev2fourv4.out \
	tests/ikev2pI2-secrets.txt \
	tests/ikev2pI2.out \
	tests/ikev2pI2.pcap \
	tests/isakmp-delete-segfault.pcap \
	tests/isakmp-identification-segfault.pcap \
	tests/isakmp-pointer-loop.pcap \
	tests/isakmp1.out \
	tests/isakmp2.out \
	tests/isakmp3.out \
	tests/isakmp4.out \
	tests/isakmp4500.pcap \
	tests/isis-infinite-loop.pcap \
	tests/ldp-infinite-loop.pcap \
	tests/lmp.new \
	tests/lmp.out \
	tests/lmp.pcap \
	tests/lmp.sh \
	tests/lspping-fec-ldp.pcap \
	tests/lspping-fec-rsvp.pcap \
	tests/mpls-ldp-hello.out \
	tests/mpls-ldp-hello.pcap \
	tests/mpls-traceroute.pcap \
	tests/ospf-gmpls.out \
	tests/ospf-gmpls.pcap \
	tests/print-A.out \
	tests/print-AA.out \
	tests/print-capX.out \
	tests/print-capXX.out \
	tests/print-flags.pcap \
	tests/print-flags.sh \
	tests/print-x.out \
	tests/print-xx.out \
	tests/rsvp-infinite-loop.pcap \
	tests/sflow_multiple_counter_30_pdus.out \
	tests/sflow_multiple_counter_30_pdus.pcap \
	vfprintf.c \
	win32/Include/bittypes.h \
	win32/Include/errno.h \
	win32/Include/getopt.h \
	win32/Include/w32_fzs.h \
	win32/Src/getopt.c \
	win32/prj/GNUmakefile \
	win32/prj/WinDump.dsp \
	win32/prj/WinDump.dsw

all: $(PROG)

$(PROG): $(OBJ) @V_PCAPDEP@
	@rm -f $@
	$(CC) $(FULL_CFLAGS) $(LDFLAGS) -o $@ $(OBJ) $(LIBS)

$(LIBNETDISSECT): $(LIBNETDISSECT_OBJ)
	@rm -f $@
	$(AR) cr $@ $(LIBNETDISSECT_OBJ) 
	$(RANLIB) $@

datalinks.o: $(srcdir)/missing/datalinks.c
	$(CC) $(FULL_CFLAGS) -o $@ -c $(srcdir)/missing/datalinks.c
dlnames.o: $(srcdir)/missing/dlnames.c
	$(CC) $(FULL_CFLAGS) -o $@ -c $(srcdir)/missing/dlnames.c
getnameinfo.o: $(srcdir)/missing/getnameinfo.c
	$(CC) $(FULL_CFLAGS) -o $@ -c $(srcdir)/missing/getnameinfo.c
getaddrinfo.o: $(srcdir)/missing/getaddrinfo.c
	$(CC) $(FULL_CFLAGS) -o $@ -c $(srcdir)/missing/getaddrinfo.c
inet_pton.o: $(srcdir)/missing/inet_pton.c
	$(CC) $(FULL_CFLAGS) -o $@ -c $(srcdir)/missing/inet_pton.c
inet_ntop.o: $(srcdir)/missing/inet_ntop.c
	$(CC) $(FULL_CFLAGS) -o $@ -c $(srcdir)/missing/inet_ntop.c
inet_aton.o: $(srcdir)/missing/inet_aton.c
	$(CC) $(FULL_CFLAGS) -o $@ -c $(srcdir)/missing/inet_aton.c
snprintf.o: $(srcdir)/missing/snprintf.c
	$(CC) $(FULL_CFLAGS) -o $@ -c $(srcdir)/missing/snprintf.c
strlcat.o: $(srcdir)/missing/strlcat.c
	$(CC) $(FULL_CFLAGS) -o $@ -c $(srcdir)/missing/strlcat.c
strlcpy.o: $(srcdir)/missing/strlcpy.c
	$(CC) $(FULL_CFLAGS) -o $@ -c $(srcdir)/missing/strlcpy.c
strsep.o: $(srcdir)/missing/strsep.c
	$(CC) $(FULL_CFLAGS) -o $@ -c $(srcdir)/missing/strsep.c

version.o: version.c
	$(CC) $(FULL_CFLAGS) -c version.c

version.c: $(srcdir)/VERSION
	@rm -f $@
	if grep GIT ${srcdir}/VERSION >/dev/null; then \
		read ver <${srcdir}/VERSION; \
		echo $$ver | tr -d '\012'; \
		date +_%Y_%m_%d; \
	else \
		cat ${srcdir}/VERSION; \
	fi | sed -e 's/.*/const char version[] = "&";/' > $@

install: all
	[ -d $(DESTDIR)$(sbindir) ] || \
	    (mkdir -p $(DESTDIR)$(sbindir); chmod 755 $(DESTDIR)$(sbindir))
	$(INSTALL_PROGRAM) $(PROG) $(DESTDIR)$(sbindir)/$(PROG)
	$(INSTALL_PROGRAM) $(PROG) $(DESTDIR)$(sbindir)/$(PROG).`cat ${srcdir}/VERSION`
	[ -d $(DESTDIR)$(mandir)/man1 ] || \
	    (mkdir -p $(DESTDIR)$(mandir)/man1; chmod 755 $(DESTDIR)$(mandir)/man1)
	$(INSTALL_DATA) $(PROG).1 $(DESTDIR)$(mandir)/man1/$(PROG).1

uninstall:
	rm -f $(DESTDIR)$(sbindir)/$(PROG)
	rm -f $(DESTDIR)$(mandir)/man1/$(PROG).1

lint: $(GENSRC)
	lint -hbxn $(SRC) | \
	    grep -v 'struct/union .* never defined' | \
	    grep -v 'possible pointer alignment problem'

clean:
	rm -f $(CLEANFILES) $(PROG)-`cat VERSION`.tar.gz

distclean:
	rm -f $(CLEANFILES) Makefile config.cache config.log config.status \
	    config.h gnuc.h os-proto.h stamp-h stamp-h.in $(PROG).1
	rm -rf autom4te.cache

check: tcpdump
	(cd tests && ./TESTrun.sh)

tags: $(TAGFILES)
	ctags -wtd $(TAGFILES)

TAGS: $(TAGFILES)
	etags $(TAGFILES)

releasetar:
	@cwd=`pwd` ; dir=`basename $$cwd` ; name=$(PROG)-`cat VERSION` ; \
	   mkdir $$name; \
	   tar cf - $(CSRC) $(HDR) $(LIBNETDISSECT_SRC) $(EXTRA_DIST) | (cd $$name; tar xf -); \
	   tar -c -z -f $$name.tar.gz $$name; \
	   rm -rf $$name

depend: $(GENSRC)
	${srcdir}/mkdep -c $(CC) $(DEFS) $(INCLS) $(SRC)<|MERGE_RESOLUTION|>--- conflicted
+++ resolved
@@ -263,15 +263,12 @@
 	stime.awk \
 	strcasecmp.c \
 	tcpdump.1.in \
-<<<<<<< HEAD
-=======
 	tests/02-sunrise-sunset-esp.pcap \
 	tests/08-sunrise-sunset-aes.pcap \
 	tests/08-sunrise-sunset-esp2.pcap \
 	tests/QinQpacket.out \
 	tests/QinQpacket.pcap \
 	tests/QinQpacketv.out \
->>>>>>> d2d1265a
 	tests/TESTLIST \
 	tests/TESTonce \
 	tests/TESTrun.sh \
@@ -307,10 +304,6 @@
 	tests/forces1.pcap \
 	tests/forces1vvv.out \
 	tests/forces1vvvv.out \
-<<<<<<< HEAD
-=======
-	tests/forces2.out \
->>>>>>> d2d1265a
 	tests/forces2v.out \
 	tests/forces2vv.out \
 	tests/forces3vvv.out \
